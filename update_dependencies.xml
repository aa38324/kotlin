<project name="Update Dependencies" default="update" xmlns:if="ant:if" xmlns:unless="ant:unless">
<<<<<<< HEAD
    <property name="ideaVersion" value="141.2735.5"/>
=======

    <property name="automerge_dummy" value="This property is used to trick git merge. Do not delete empty lines around."/>
    <property name="ideaVersion" value="142.5239.7"/>

>>>>>>> ca2c78e6

    <property name="kotlin.bootstrap.branch" value=""/>
    <property name="kotlin.bootstrap.branch.locator" value=""/>
    <property name="kotlin.bootstrap.locator" value="buildType:bt345,tag:bootstrap,status:SUCCESS${kotlin.bootstrap.branch.locator}"/>
    <property name="kotlin.bootstrap.locator.force" value="false"/>

    <property name="markdown.locator" value="buildType:IntelliJMarkdownParser_Build,status:SUCCESS"/>

    <property name="bootstrap.build.no.tests" value="false"/>

    <!-- Uncomment to enable force version increment in branch. Set override.version.disabled to temporary disable feature without commits -->
    <!--
    <property name="override.version.url" value="https://teamcity.jetbrains.com/guestAuth/app/rest/builds/?locator=buildType:bt345,status:SUCCESS,count:1${kotlin.bootstrap.branch.locator}"/>
    -->
    <!--<property name="override.version.disabled" value="true"/>-->

    <condition property="isWindows">
        <os family="windows"/>
    </condition>

    <condition property="isMac">
        <os family="mac"/>
    </condition>

    <condition property="isLinux">
        <and>
            <os family="unix"/>
            <not>
                <os family="mac"/>
            </not>
        </and>
    </condition>

    <condition property="kotlinc.executable.path" value="kotlinc.bat" else="kotlinc">
        <os family="windows"/>
    </condition>

    <property name="idea.dir" value="ideaSDK"/>
    <property name="idea.sdk.fetch.needed" value="true"/>

    <property name="dependencies.info.file" value="dependencies/dependencies.properties"/>

    <property file="${dependencies.info.file}" prefix="dependencies.info.prev"/>

    <target name="update" depends="fetch-third-party,fetch-annotations" description="Update dependencies">
        <execute_update_with_idea_maven_artifacts
            base.url="https://www.jetbrains.com/intellij-repository/releases/com/jetbrains/intellij/idea"
            idea.maven.version="${ideaVersion}"/>
    </target>

    <target name="jb_update" depends="fetch-third-party,fetch-annotations" description="Update dependencies for JB local network">
        <execute_update_with_idea_maven_artifacts
            base.url="http://jetbrains-com-mirror.labs.intellij.net/intellij-repository/releases/com/jetbrains/intellij/idea"
            idea.maven.version="${ideaVersion}"/>
    </target>

    <target name="update_continuous_141" depends="fetch-third-party,fetch-annotations">
        <execute_update_with_idea_maven_artifacts
            base.url="https://www.jetbrains.com/intellij-repository/snapshots/com/jetbrains/intellij/idea"
            idea.maven.version="141-SNAPSHOT"/>
    </target>

    <target name="update_continuous_143" depends="fetch-third-party,fetch-annotations">
        <execute_update_with_idea_maven_artifacts
            base.url="https://www.jetbrains.com/intellij-repository/snapshots/com/jetbrains/intellij/idea"
            idea.maven.version="143-SNAPSHOT"/>
    </target>

    <target name="update_continuous_144" depends="fetch-third-party,fetch-annotations">
        <execute_update_with_idea_maven_artifacts
            base.url="https://www.jetbrains.com/intellij-repository/snapshots/com/jetbrains/intellij/idea"
            idea.maven.version="144-SNAPSHOT"/>
    </target>

    <macrodef name="get-maven-library">
        <attribute name="prefix"/>
        <attribute name="lib"/>
        <attribute name="version"/>
        <attribute name="bin" default="true"/>
        <attribute name="src" default="true"/>
        <attribute name="server" default="http://repository.jetbrains.com/remote-repos"/>
        <attribute name="jar.name.base" default="@{lib}-@{version}"/>
        <attribute name="target.jar.name.base" default="@{jar.name.base}"/>
        <attribute name="path" default="@{prefix}/@{lib}/@{version}/@{jar.name.base}"/>
        <attribute name="download" default="dependencies/download"/>
        <attribute name="dependencies" default="dependencies"/>
        <sequential>
            <sequential if:true="@{bin}">
                <get src="@{server}/@{path}.jar" dest="@{download}/@{jar.name.base}.jar" usetimestamp="true"/>
                <copy file="@{download}/@{jar.name.base}.jar" tofile="@{dependencies}/@{target.jar.name.base}.jar" overwrite="true"/>
            </sequential>

            <sequential if:true="@{src}">
                <get src="@{server}/@{path}-sources.jar" dest="@{download}/@{jar.name.base}-sources.jar" usetimestamp="true"/>
                <copy file="@{download}/@{jar.name.base}-sources.jar" tofile="@{dependencies}/@{target.jar.name.base}-sources.jar"
                      overwrite="true"/>
            </sequential>
        </sequential>
    </macrodef>

    <macrodef name="get-ant-library">
        <attribute name="version"/>
        <attribute name="folderName"/>
        <sequential>
            <get src="http://archive.apache.org/dist/ant/binaries/apache-ant-@{version}-bin.tar.gz"
                 dest="dependencies/download/apache-ant-@{version}-bin.tar.gz" usetimestamp="true"/>

            <get src="http://archive.apache.org/dist/ant/source/apache-ant-@{version}-src.zip"
                 dest="dependencies/apache-ant-@{version}-src.zip" usetimestamp="true"/>

            <delete dir="dependencies/@{folderName}" failonerror="false"/>
            <untar src="dependencies/download/apache-ant-@{version}-bin.tar.gz" dest="dependencies" compression="gzip"/>
            <move file="dependencies/apache-ant-@{version}" tofile="dependencies/@{folderName}"/>
        </sequential>
    </macrodef>

    <target name="fetch-third-party" depends="override-version">
        <mkdir dir="dependencies"/>
        <mkdir dir="dependencies/download"/>

        <!-- ProGuard -->
        <get-maven-library prefix="net/sf/proguard" lib="proguard-base" version="5.1" target.jar.name.base="proguard" src="false"/>
        <get-maven-library prefix="net/sf/proguard" lib="proguard-anttask" version="5.1" target.jar.name.base="proguard-anttask" src="false"/>

        <!-- JarJar -->
        <get src="http://jarjar.googlecode.com/files/jarjar-1.4.jar" dest="dependencies/download/jarjar-1.4.jar" usetimestamp="true"/>
        <copy file="dependencies/download/jarjar-1.4.jar" tofile="dependencies/jarjar.jar" overwrite="true"/>

        <!-- ant 1.8.2 -->
        <get-ant-library version="1.8.2" folderName="ant-1.8"/>

        <!-- dx.jar -->
        <property name="android-build-tools.zip" value="build-tools_r21.1.1-linux.zip"/>
        <get
            src="https://dl-ssl.google.com/android/repository/${android-build-tools.zip}"
            dest="dependencies/download/${android-build-tools.zip}"
            usetimestamp="true"/>
        <unzip src="dependencies/download/${android-build-tools.zip}" dest="dependencies"/>

        <property name="android-sources.tgz" value="dx.tar.gz"/>
        <get
            src="https://android.googlesource.com/platform/dalvik/+archive/android-5.0.0_r2/${android-sources.tgz}"
            dest="dependencies/download/${android-sources.tgz}"
            usetimestamp="true"/>
        <delete dir="dependencies/dx-src" failonerror="false"/>
        <untar src="dependencies/download/${android-sources.tgz}" dest="dependencies/dx-src" compression="gzip"/>

        <!-- jflex 1.4 -->
        <mkdir dir="dependencies/jflex"/>
        <get src="https://raw.github.com/JetBrains/intellij-community/master/tools/lexer/jflex-1.4/lib/JFlex.jar"
             dest="dependencies/jflex/JFlex.jar" usetimestamp="true"/>
        <get src="https://raw.github.com/JetBrains/intellij-community/master/tools/lexer/idea-flex.skeleton"
             dest="dependencies/jflex/idea-flex.skeleton" usetimestamp="true"/>

        <!-- jline -->
        <get-maven-library prefix="jline" lib="jline" version="2.12.1" target.jar.name.base="jline"/>

        <!-- jansi -->
        <get-maven-library prefix="org/fusesource/jansi" lib="jansi" version="1.11" target.jar.name.base="jansi"/>

        <!-- Guava 17 sources-->
        <get-maven-library prefix="com/google/guava" lib="guava" version="17.0" bin="false"/>

        <!-- ASM -->
        <get src="https://raw.github.com/JetBrains/intellij-community/master/lib/src/asm5-src.zip"
             dest="dependencies/asm5-src.zip"/>
        <!-- <get-asm-sources-and-rename-packages asm.version="5.0.1"/> -->

        <!-- Junit Sources -->
        <get-maven-library prefix="junit" lib="junit" version="4.12" bin="false"/>
        <get-maven-library prefix="org/hamcrest" lib="hamcrest-core" version="1.3" bin="false"/>

        <!-- Protocol Buffers -->
        <get-maven-library prefix="com/google/protobuf" lib="protobuf-java" version="2.5.0" bin="false"/>

        <!-- Android SDK platform -->
        <get_android_sdk version.full="21_r01" version.number="21" version.buildtools="21.1.1"/>

        <!-- CLI Parser -->
        <get-maven-library prefix="com/github/spullara/cli-parser" lib="cli-parser" version="1.1.1"/>

        <!-- Rhino -->
        <get-maven-library prefix="org/mozilla" lib="rhino" version="1.7.6"/>

        <!-- Closure Compiler -->
        <!-- A download url taken from http://code.google.com/p/closure-compiler/wiki/BinaryDownloads -->
        <get src="http://dl.google.com/closure-compiler/compiler-20131014.zip"
             dest="dependencies/download/closure-compiler.zip" usetimestamp="true"/>

        <delete file="dependencies/closure-compiler.jar" failonerror="false"/>
        <unzip src="dependencies/download/closure-compiler.zip" dest="dependencies">
            <patternset>
                <include name="compiler.jar"/>
            </patternset>
            <mapper type="merge" to="closure-compiler.jar"/>
        </unzip>

        <delete file="dependencies/android.jar" failonerror="false"/>
        <get src="http://dl-ssl.google.com/android/repository/android-19_r02.zip"
             dest="dependencies/download/android-sdk.zip" usetimestamp="true"/>
        <unzip src="dependencies/download/android-sdk.zip" dest="dependencies">
            <patternset>
                <include name="**/android.jar"/>
            </patternset>
            <mapper type="flatten"/>
        </unzip>

        <local name="download.bootstrap.compiler"/>
        <condition property="download.bootstrap.compiler">
            <or>
                <not>
                    <isset property="teamcity.version"/>
                </not>
                <and>
                    <istrue value="${kotlin.bootstrap.locator.force}"/>
                    <istrue value="${bootstrap.build.no.tests}"/>
                </and>
            </or>
        </condition>

        <sequential if:set="download.bootstrap.compiler">
            <!-- Download bootstrap compiler for local build -->
            <download_teamcity_artifact
                teamcity.server.url="https://teamcity.jetbrains.com"
                build.locator.request="${kotlin.bootstrap.locator}"
                artifact.path="kotlin-plugin-{build.number}.zip"
                dest="dependencies/download/bootstrap-compiler.zip"
                usetimestamp="true"/>

            <delete dir="dependencies/bootstrap-compiler" failonerror="false"/>
            <unzip src="dependencies/download/bootstrap-compiler.zip" dest="dependencies/bootstrap-compiler"/>
        </sequential>

        <sequential unless:set="download.bootstrap.compiler">
            <available file="dependencies/bootstrap-compiler/Kotlin" property="have.bootstrap.compiler"/>
            <fail message="Bootstrap compiler is expected to be downloaded to 'dependencies/bootstrap-compiler' by TeamCity" unless:set="have.bootstrap.compiler"/>
            <echo message="Bootstrap compiler found in 'dependencies/bootstrap-compiler'" if:set="have.bootstrap.compiler"/>

        </sequential>

        <local name="bootstrap.need.chmod"/>
        <condition property="bootstrap.need.chmod">
            <or>
                <isset property="isMac" />
                <isset property="isLinux" />
            </or>
        </condition>

        <!-- Java can't manipulate permissions -->
        <exec executable="find" if:set="bootstrap.need.chmod">
            <arg value="dependencies/bootstrap-compiler/Kotlin/kotlinc/bin"/>
            <arg line="-name 'kotlin*' ! -name '*.bat' -exec chmod a+x '{}' ;"/>
        </exec>

        <download-or-build-markdown-parser/>
    </target>

    <macrodef name="get_android_sdk">
        <attribute name="version.full"/>
        <attribute name="version.number"/>
        <attribute name="version.buildtools"/>
        <sequential>
            <condition property="android.os.tag" value="windows">
                <os family="windows"/>
            </condition>

            <condition property="android.os.tag" value="macosx">
                <os family="mac"/>
            </condition>

            <condition property="android.os.tag" value="linux">
                <and>
                    <os family="unix"/>
                    <not>
                        <os family="mac"/>
                    </not>
                </and>
            </condition>

            <delete dir="dependencies/androidSDK" failonerror="false"/>
            <get
                src="https://dl-ssl.google.com/android/repository/android-@{version.full}.zip"
                dest="dependencies/android_sdk.zip" usetimestamp="true"/>

            <unzip src="dependencies/android_sdk.zip" dest="dependencies/androidSDK/platforms/android-@{version.number}/">
                <cutdirsmapper dirs="1"/>
            </unzip>

            <get
                src="https://dl-ssl.google.com/android/repository/build-tools_r@{version.buildtools}-${android.os.tag}.zip"
                dest="dependencies/android_buildtools.zip" usetimestamp="true"/>

            <unzip src="dependencies/android_buildtools.zip" dest="dependencies/androidSDK/build-tools/@{version.buildtools}/">
                <cutdirsmapper dirs="1"/>
            </unzip>

            <condition property="android.need.chmod">
                <not>
                    <equals arg1="${android.os.tag}" arg2="windows"/>
                </not>
            </condition>

            <exec executable="chmod" if:set="android.need.chmod">
                <arg value="a+x"/>
                <arg path="dependencies/androidSDK/build-tools/@{version.buildtools}/aapt"/>
                <arg path="dependencies/androidSDK/build-tools/@{version.buildtools}/aidl"/>
                <arg path="dependencies/androidSDK/build-tools/@{version.buildtools}/dx"/>
                <arg path="dependencies/androidSDK/build-tools/@{version.buildtools}/zipalign"/>
            </exec>
        </sequential>
    </macrodef>

    <macrodef name="build-protobuf-java-lite">
        <sequential>
            <exec executable="dependencies/bootstrap-compiler/Kotlin/kotlinc/bin/${kotlinc.executable.path}" failonerror="true">
                <arg value="-script"/>
                <arg value="generators/infrastructure/build-protobuf-lite.kts"/>
                <arg value="${basedir}/ideaSDK/lib/protobuf-2.5.0.jar"/>
                <arg value="${basedir}/dependencies/protobuf-2.5.0-lite.jar"/>
            </exec>
        </sequential>
    </macrodef>

    <macrodef name="download-or-build-markdown-parser">
        <sequential>
            <download_teamcity_artifact
                teamcity.server.url="https://teamcity.jetbrains.com"
                build.locator.request="${markdown.locator}"
                artifact.path="markdown_jar/markdown.jar"
                dest="dependencies/markdown.jar"
                usetimestamp="true"
                build.number.pattern="\d+\s-\sKotlin\s[\d\.]+"
                />

            <!-- When ABI version changes, the second build should compile markdown-parser manually instead of using the old version -->

            <exec executable="dependencies/bootstrap-compiler/Kotlin/kotlinc/bin/${kotlinc.executable.path}" failonerror="false"
                  resultproperty="markdown.abi.incompatible">
                <arg value="-cp"/>
                <arg value="dependencies/bootstrap-compiler/Kotlin/kotlinc/lib/kotlin-compiler.jar"/>
                <arg value="-script"/>
                <arg value="generators/infrastructure/check-library-abi-version.kts"/>
                <arg value="${basedir}/dependencies/markdown.jar"/>
                <arg value="${basedir}/dependencies/bootstrap-compiler/Kotlin/kotlinc/lib/kotlin-runtime.jar"/>
            </exec>

            <local name="markdown.need.recompile"/>
            <condition property="markdown.need.recompile">
                <not>
                    <equals arg1="${markdown.abi.incompatible}" arg2="0"/>
                </not>
            </condition>

            <sequential if:set="markdown.need.recompile">
                <echo message="Recompiling intellij-markdown manually"/>
                <length file="dependencies/markdown.jar" property="old.markdown.size"/>
                <echo message="Size of the incompatible jar: ${old.markdown.size} bytes"/>

                <get src="https://github.com/valich/intellij-markdown/archive/master.zip"
                     dest="dependencies/download/markdown-sources.zip" usetimestamp="true"/>

                <delete dir="dependencies/intellij-markdown-master" failonerror="false"/>
                <unzip src="dependencies/download/markdown-sources.zip" dest="dependencies"/>
                <exec executable="dependencies/bootstrap-compiler/Kotlin/kotlinc/bin/${kotlinc.executable.path}" failonerror="true">
                    <arg value="dependencies/intellij-markdown-master/src"/>
                    <arg value="-d"/>
                    <arg value="dependencies/intellij-markdown-master/out"/>
                </exec>

                <javac srcdir="dependencies/intellij-markdown-master/src"
                       destdir="dependencies/intellij-markdown-master/out" includeantruntime="false">
                    <classpath>
                        <path location="dependencies/bootstrap-compiler/Kotlin/kotlinc/lib/kotlin-runtime.jar"/>
                    </classpath>
                </javac>

                <delete file="dependencies/markdown.jar" failonerror="false"/>
                <jar jarfile="dependencies/markdown.jar">
                    <fileset dir="dependencies/intellij-markdown-master/out" includes="**"/>
                </jar>

                <echo message="Compilation of intellij-markdown finished"/>
                <length file="dependencies/markdown.jar" property="new.markdown.size"/>
                <echo message="Size of the new jar: ${new.markdown.size} bytes"/>
            </sequential>
        </sequential>
    </macrodef>

    <macrodef name="get-asm-sources-and-rename-packages">
        <attribute name="asm.version"/>
        <sequential>
            <!-- Download ASM sources -->
            <get-maven-library prefix="org/ow2/asm" lib="asm-debug-all" version="@{asm.version}" bin="false"/>

            <!-- Rename packages in the sources -->
            <delete dir="dependencies/download/asm-src" failonerror="false"/>
            <unzip src="dependencies/download/asm-debug-all-@{asm.version}-sources.jar" dest="dependencies/download/asm-src">
                <patternset>
                    <include name="**/*"/>
                </patternset>
            </unzip>

            <replaceregexp match="org\.objectweb\.asm" replace="org.jetbrains.org.objectweb.asm" flags="g">
                <fileset dir="dependencies/download/asm-src/">
                    <include name="**/*.java"/>
                </fileset>
            </replaceregexp>

            <move file="dependencies/download/asm-src/org/objectweb/asm"
                  tofile="dependencies/download/asm-src/org/jetbrains/org/objectweb/asm"/>

            <zip destfile="dependencies/jetbrains-asm-all-@{asm.version}-src.zip" basedir="dependencies/download/asm-src"/>
        </sequential>
    </macrodef>

    <macrodef name="execute_update_with_idea_maven_artifacts">
        <attribute name="base.url"/>
        <attribute name="idea.maven.version"/>

        <sequential>
            <get src="@{base.url}/BUILD/@{idea.maven.version}/BUILD-@{idea.maven.version}.txt" dest="dependencies/version.txt"/>
            <loadfile property="execute.build.id" srcFile="dependencies/version.txt"/>

            <local name="idea.already.downloaded"/>
            <condition property="idea.already.downloaded">
                <equals arg1="${dependencies.info.prev.idea.build.id}" arg2="${execute.build.id}"/>
            </condition>

            <echo message="IDEA build id: ${execute.build.id}. Already downloaded." if:set="idea.already.downloaded"/>

            <sequential unless:set="idea.already.downloaded">
                <echo message="IDEA build id: ${execute.build.id}, previous build id: ${dependencies.info.prev.idea.build.id}"/>
                <download_and_update_idea idea.maven.version="@{idea.maven.version}" base.repository.url="@{base.url}"/>

                <propertyfile file="${dependencies.info.file}">
                    <entry key="idea.build.id" value="${execute.build.id}"/>
                </propertyfile>
            </sequential>
        </sequential>
    </macrodef>

    <macrodef name="download_teamcity_artifact">
        <attribute name="teamcity.server.url"/>
        <attribute name="build.locator.request"/>
        <attribute name="artifact.path"/>
        <attribute name="dest"/>
        <attribute name="usetimestamp"/>
        <attribute name="build.number.pattern" default="[\d\.]+"/>

        <sequential>
            <local name="artifact.build.id"/>

            <local name="build.request.url"/>
            <property name="build.request.url"
                      value="@{teamcity.server.url}/guestAuth/app/rest/builds/?locator=@{build.locator.request},count:1"/>

            <echo message="Requested URL ${build.request.url}"/>

            <loadresource property="artifact.build.id">
                <url url="${build.request.url}"/>
                <filterchain>
                    <tokenfilter>
                        <filetokenizer/>
                        <replaceregex pattern="^(.*)\sid=&quot;(\d+)&quot;(.*)$" replace="\2" flags="s"/>
                    </tokenfilter>
                </filterchain>
            </loadresource>

            <local name="processed.artifact.path"/>

            <local name="artifact.build.number"/>
            <loadresource property="artifact.build.number">
                <url url="${build.request.url}"/>
                <filterchain>
                    <tokenfilter>
                        <filetokenizer/>
                        <replaceregex pattern="^(.*)\snumber=&quot;(@{build.number.pattern})&quot;(.*)$" replace="\2" flags="s"/>
                    </tokenfilter>
                </filterchain>
            </loadresource>

            <loadresource property="processed.artifact.path">
                <string value="@{artifact.path}"/>
                <filterchain>
                    <replacestring from="{build.number}" to="${artifact.build.number}"/>
                </filterchain>
            </loadresource>

            <echo message="Build Number: ${artifact.build.number} Build Id: ${artifact.build.id}"/>

            <get
                src="@{teamcity.server.url}/guestAuth/app/rest/builds/id:${artifact.build.id}/artifacts/content/${processed.artifact.path}"
                dest="@{dest}" usetimestamp="@{usetimestamp}"/>
        </sequential>
    </macrodef>

    <macrodef name="configure_idea_sdk_dir">
        <attribute name="idea.dir"/>
        <attribute name="idea.sdk.fetch.needed"/>

        <attribute name="download.dir.intellij-core"/>
        <attribute name="download.dir.jps-standalone"/>

        <attribute name="download.file.archive.idea"/>

        <attribute name="download.file.archive.sources"/>
        <attribute name="download.file.archive.jps-build-test"/>

        <attribute name="core" default="@{idea.dir}/core"/>
        <attribute name="core-analysis" default="@{idea.dir}/core-analysis"/>
        <attribute name="jps" default="@{idea.dir}/jps"/>
        <attribute name="jps-test" default="@{jps}/test"/>
        <attribute name="sources" default="@{idea.dir}/sources"/>

        <sequential>
            <sequential if:true="@{idea.sdk.fetch.needed}">
                <delete dir="@{idea.dir}" failonerror="false">
                    <exclude name="config-idea/**"/>
                    <exclude name="system-idea/**"/>
                </delete>

                <unzip src="@{download.file.archive.idea}" dest="@{idea.dir}" />

                <sequential if:set="isMac">
                    <!-- Java can't manipulate permissions -->
                    <exec executable="chmod">
                        <arg value="a+x"/>
                        <arg path="@{idea.dir}/bin/mac/fsnotifier"/>
                        <arg path="@{idea.dir}/bin/inspect.sh"/>
                        <arg path="@{idea.dir}/bin/printenv.py"/>
                        <arg path="@{idea.dir}/bin/restarter"/>
                    </exec>
                </sequential>

                <sequential if:set="isLinux">
                    <!-- Java can't manipulate permissions -->
                    <exec executable="chmod">
                        <arg value="a+x"/>
                        <arg path="@{idea.dir}/bin/linux/fsnotifier"/>
                        <arg path="@{idea.dir}/bin/linux/fsnotifier64"/>
                        <arg path="@{idea.dir}/bin/inspect.sh"/>
                        <arg path="@{idea.dir}/bin/idea.sh"/>
                    </exec>
                </sequential>

                <!--
                     This one needs to be deleted because otherwise it gets onto the classpath
                     together with junit-4.10.jar and the classloading goes crazy that breaks
                     many nice features of IDEA including diffs in the test console.
                -->
                <delete file="@{idea.dir}/lib/junit.jar"/>

                <!--
                Plugin depends on newer runtime and reflect jar from our bootstrap compiler.
                Avoid depending on old runtime during build phase but attach original runtime when idea starts.
                -->
                <mkdir dir="@{idea.dir}/idea-kotlin-runtime"/>
                <!--<move file="@{idea.dir}/lib/kotlin-runtime.jar" todir="@{idea.dir}/idea-kotlin-runtime"/>-->
                <!--<move file="@{idea.dir}/lib/kotlin-reflect.jar" todir="@{idea.dir}/idea-kotlin-runtime"/>-->

                <delete dir="@{idea.dir}/plugins/Kotlin"/>

                <echo message="@{download.dir.intellij-core}/intellij-core-analysis.jar"/>

                <mkdir dir="@{core-analysis}"/>
                <copy file="@{download.dir.intellij-core}/intellij-core-analysis.jar"
                      tofile="@{core-analysis}/intellij-core-analysis.jar"
                      verbose="true"/>

                <mkdir dir="@{core}"/>
                <copy todir="@{core}" flatten="true" verbose="true">
                    <resources>
                        <file file="@{download.dir.intellij-core}/intellij-core.jar"/>
                        <file file="@{download.dir.intellij-core}/annotations.jar"/>
                        <file file="@{download.dir.intellij-core}/guava-17.0.jar"/>
                        <file file="@{download.dir.intellij-core}/picocontainer.jar"/>
                        <file file="@{download.dir.intellij-core}/trove4j.jar"/>

                        <file file="@{idea.dir}/lib/jdom.jar"/>
                        <file file="@{idea.dir}/lib/jna.jar"/>
                        <file file="@{idea.dir}/lib/log4j.jar"/>
                        <file file="@{idea.dir}/lib/xstream-1.4.3.jar"/>
                        <file file="@{idea.dir}/lib/xpp3-1.1.4-min.jar"/>
                        <file file="@{idea.dir}/lib/jsr166e.jar"/>
                        <file file="@{idea.dir}/lib/asm-all.jar"/>
                        <file file="@{idea.dir}/lib/snappy-in-java-0.3.1.jar"/>

                        <!-- TODO temporary workaround since util-rt is not packaged into intellij-core.jar -->
                        <file file="@{idea.dir}/lib/util.jar"/>
                    </resources>
                </copy>

                <mkdir dir="@{jps}"/>
                <copy todir="@{jps}" flatten="true" verbose="true">
                    <resources>
                        <file file="@{download.dir.jps-standalone}/groovy-jps-plugin.jar"/>
                        <file file="@{download.dir.jps-standalone}/groovy_rt.jar"/>
                        <file file="@{download.dir.jps-standalone}/jdom.jar"/>
                        <file file="@{download.dir.jps-standalone}/jgoodies-forms.jar"/>
                        <file file="@{download.dir.jps-standalone}/jna.jar"/>
                        <file file="@{download.dir.jps-standalone}/jps-builders.jar"/>
                        <file file="@{download.dir.jps-standalone}/jps-model.jar"/>
                        <file file="@{download.dir.jps-standalone}/log4j.jar"/>
                        <file file="@{download.dir.jps-standalone}/nanoxml-2.2.3.jar"/>
                        <file file="@{download.dir.jps-standalone}/protobuf-2.5.0.jar"/>
                        <file file="@{download.dir.jps-standalone}/trove4j.jar"/>
                        <file file="@{download.dir.jps-standalone}/ui-designer-jps-plugin.jar"/>
                        <file file="@{download.dir.jps-standalone}/util.jar"/>
                    </resources>
                </copy>

                <mkdir dir="@{jps-test}"/>
                <copy file="@{download.file.archive.jps-build-test}" tofile="@{jps-test}/jps-build-test.jar"/>

                <mkdir dir="@{sources}"/>
                <copy file="@{download.file.archive.sources}" tofile="@{sources}/sources.jar" overwrite="true"/>
            </sequential>

            <build-protobuf-java-lite/>
        </sequential>
    </macrodef>

    <macrodef name="download_and_update_idea">
        <attribute name="idea.maven.version"/>
        <attribute name="base.repository.url"/>

        <attribute name="download.dir" default="dependencies/idea"/>

        <sequential>
            <delete dir="@{download.dir}"/>
            <mkdir dir="@{download.dir}"/>

            <get src="@{base.repository.url}/ideaIC/@{idea.maven.version}/ideaIC-@{idea.maven.version}-sources.jar"
                 dest="@{download.dir}/ideaIC-@{idea.maven.version}-sources.jar" usetimestamp="true"/>

            <get src="@{base.repository.url}/ideaIC/@{idea.maven.version}/ideaIC-@{idea.maven.version}.zip"
                 dest="@{download.dir}/ideaIC-@{idea.maven.version}.zip" usetimestamp="true"/>

            <download_and_unzip
                dir="@{download.dir}/intellij-core-@{idea.maven.version}"
                url="@{base.repository.url}/intellij-core/@{idea.maven.version}/intellij-core-@{idea.maven.version}.zip"
                usetimestamp="true"/>

            <get src="@{base.repository.url}/jps-build-test/@{idea.maven.version}/jps-build-test-@{idea.maven.version}.jar"
                 dest="@{download.dir}/jps-build-test-@{idea.maven.version}.jar" usetimestamp="true"/>

            <download_and_unzip
                dir="@{download.dir}/jps-standalone-@{idea.maven.version}"
                url="@{base.repository.url}/jps-standalone/@{idea.maven.version}/jps-standalone-@{idea.maven.version}.zip"
                usetimestamp="true"/>

            <configure_idea_sdk_dir
                idea.dir="${idea.dir}"
                idea.sdk.fetch.needed="${idea.sdk.fetch.needed}"

                download.dir.intellij-core="@{download.dir}/intellij-core-@{idea.maven.version}"
                download.dir.jps-standalone="@{download.dir}/jps-standalone-@{idea.maven.version}"
                download.file.archive.idea="@{download.dir}/ideaIC-@{idea.maven.version}.zip"
                download.file.archive.sources="@{download.dir}/ideaIC-@{idea.maven.version}-sources.jar"
                download.file.archive.jps-build-test="@{download.dir}/jps-build-test-@{idea.maven.version}.jar"/>
        </sequential>
    </macrodef>

    <macrodef name="download_and_unzip">
        <attribute name="url"/>
        <attribute name="dir"/>
        <attribute name="usetimestamp"/>

        <sequential>
            <get src="@{url}" dest="@{dir}.zip" usetimestamp="@{usetimestamp}"/>

            <local name="need.unpack"/>
            <condition property="need.unpack">
                <not>
                    <available file="@{dir}" type="dir"/>
                </not>
            </condition>

            <unzip src="@{dir}.zip" dest="@{dir}" if:set="need.unpack"/>
            <echo message="Folder exist - so not unpacked @{dir}" unless:set="need.unpack"/>
        </sequential>
    </macrodef>

    <!--
    Currently we use empty annotations.
    Future options are:
      - Drop the target when will be sure that custom annotations are unneeded
      - Fill the target with downloading correct annotations
    -->
    <target name="fetch-annotations"/>

    <target name="get_android_studio">
        <condition property="android.os.tag" value="windows">
            <os family="windows"/>
        </condition>

        <condition property="android.os.tag" value="mac">
            <os family="mac"/>
        </condition>

        <condition property="android.os.tag" value="linux">
            <and>
                <os family="unix"/>
                <not>
                    <os family="mac"/>
                </not>
            </and>
        </condition>

        <local name="have.android.version"/>
        <condition property="have.android.version">
            <and>
                <isset property="android.version"/>
                <isset property="android.build.version"/>
            </and>
        </condition>

        <sequential unless:set="have.android.version">
            <loadresource property="android.version">
                <url url="http://tools.android.com/download/studio/canary/latest"/>
                <filterchain>
                    <tokenfilter>
                        <filetokenizer/>
                        <replaceregex
                            pattern="^(.*)https?://dl\.google\.com/dl/android/studio/ide-zips/([\d\.]+)/android-studio-ide(.*)$"
                            replace="\2" flags="s"/>
                    </tokenfilter>
                </filterchain>
            </loadresource>
            <loadresource property="android.build.version">
                <url url="http://tools.android.com/download/studio/canary/latest"/>
                <filterchain>
                    <tokenfilter>
                        <filetokenizer/>
                        <replaceregex
                            pattern="^(.*)https?://dl\.google\.com/dl/android/studio/ide-zips/[\d\.]+/android-studio-ide-([\d\.]+)-(.*)$"
                            replace="\2" flags="s"/>
                    </tokenfilter>
                </filterchain>
            </loadresource>
        </sequential>

        <echo message="Download android studio: ${android.version} ${android.build.version}"/>

        <property name="android.file.name" value="android-studio-ide-${android.build.version}-${android.os.tag}.zip"/>
        <property name="android.studio.url"
                  value="http://dl.google.com/dl/android/studio/ide-zips/${android.version}/${android.file.name}"/>
        <property name="android.destination.dir" value="android-studio/sdk"/>

        <mkdir dir="dependencies/download"/>

        <get src="${android.studio.url}" dest="dependencies/download" usetimestamp="true"/>

        <delete dir="${android.destination.dir}" failonerror="false" includeemptydirs="true">
            <exclude name="config/**"/>
            <exclude name="system/**"/>
        </delete>

        <unzip src="dependencies/download/${android.file.name}" dest="${android.destination.dir}">
            <cutdirsmapper dirs="1"/>
        </unzip>

        <local name="android.studio.mac"/>
        <condition property="android.studio.mac">
            <matches pattern=".+mac\.zip" string="${android.file.name}"/>
        </condition>

        <local name="android.studio.linux"/>
        <condition property="android.studio.linux">
            <matches pattern=".+linux\.zip" string="${android.file.name}"/>
        </condition>

        <exec executable="chmod" if:set="android.studio.mac">
            <arg value="a+x"/>
            <arg path="${android.destination.dir}/bin/fsnotifier"/>
            <arg path="${android.destination.dir}/bin/inspect.sh"/>
            <arg path="${android.destination.dir}/bin/printenv.py"/>
            <arg path="${android.destination.dir}/bin/update_studio.sh"/>
        </exec>

        <exec executable="chmod" if:set="android.studio.linux">
            <arg value="a+x"/>
            <arg path="${android.destination.dir}/bin/fsnotifier"/>
            <arg path="${android.destination.dir}/bin/fsnotifier64"/>
            <arg path="${android.destination.dir}/bin/inspect.sh"/>
            <arg path="${android.destination.dir}/bin/studio.sh"/>
            <arg path="${android.destination.dir}/bin/update_studio.sh"/>
        </exec>
    </target>

    <target name="override-version">
        <condition property="need.version.override">
            <and>
                <isset property="override.version.url"/>
                <equals arg1="${kotlin.bootstrap.branch}" arg2="${teamcity.build.branch}"/>
                <not>
                    <isset property="override.version.disabled"/>
                </not>
                <not>
                    <istrue value="${bootstrap.build.no.tests}"/>
                </not>
            </and>
        </condition>

        <sequential if:set="need.version.override">
            <local name="override.version.build.number"/>
            <loadresource property="override.version.build.number">
                <url url="${override.version.url}"/>
                <filterchain>
                    <tokenfilter>
                        <filetokenizer/>
                        <replaceregex pattern="^(.*)\snumber=&quot;([.\d]+)&quot;(.*)$" replace="\2" flags="s"/>
                    </tokenfilter>
                </filterchain>
            </loadresource>

            <exec executable="dependencies/bootstrap-compiler/Kotlin/kotlinc/bin/${kotlinc.executable.path}" failonerror="false">
                <arg value="-cp"/>
                <arg value="dependencies/bootstrap-compiler/Kotlin/kotlinc/lib/kotlin-compiler.jar"/>
                <arg value="-script"/>
                <arg value="generators/infrastructure/increment-version.kts"/>
                <arg value="${override.version.build.number}"/>
                <arg value="${basedir}/dependencies/updated-version.txt"/>
            </exec>

            <loadfile property="updated.version.number" srcFile="${basedir}/dependencies/updated-version.txt"/>

            <echo message="##teamcity[buildNumber '${updated.version.number}']"/>
        </sequential>
    </target>
</project><|MERGE_RESOLUTION|>--- conflicted
+++ resolved
@@ -1,13 +1,10 @@
 <project name="Update Dependencies" default="update" xmlns:if="ant:if" xmlns:unless="ant:unless">
-<<<<<<< HEAD
     <property name="ideaVersion" value="141.2735.5"/>
-=======
-
+    <!--
     <property name="automerge_dummy" value="This property is used to trick git merge. Do not delete empty lines around."/>
     <property name="ideaVersion" value="142.5239.7"/>
 
->>>>>>> ca2c78e6
-
+    -->
     <property name="kotlin.bootstrap.branch" value=""/>
     <property name="kotlin.bootstrap.branch.locator" value=""/>
     <property name="kotlin.bootstrap.locator" value="buildType:bt345,tag:bootstrap,status:SUCCESS${kotlin.bootstrap.branch.locator}"/>
