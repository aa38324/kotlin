--- conflicted
+++ resolved
@@ -201,8 +201,6 @@
             doTest("idea/testData/findUsages/findMethodUsages/javaMethodUsages.0.kt");
         }
         
-<<<<<<< HEAD
-=======
         @TestMetadata("kotlinLocalMethodUsages1.0.kt")
         public void testKotlinLocalMethodUsages1() throws Exception {
             doTest("idea/testData/findUsages/findMethodUsages/kotlinLocalMethodUsages1.0.kt");
@@ -213,22 +211,11 @@
             doTest("idea/testData/findUsages/findMethodUsages/kotlinLocalMethodUsages2.0.kt");
         }
         
-        @TestMetadata("kotlinMethodUsages.0.kt")
-        public void testKotlinMethodUsages() throws Exception {
-            doTest("idea/testData/findUsages/findMethodUsages/kotlinMethodUsages.0.kt");
-        }
-        
-        @TestMetadata("kotlinOverloadAndExtensionUsages.0.kt")
-        public void testKotlinOverloadAndExtensionUsages() throws Exception {
-            doTest("idea/testData/findUsages/findMethodUsages/kotlinOverloadAndExtensionUsages.0.kt");
-        }
-        
         @TestMetadata("kotlinPrivateMethodUsages.0.kt")
         public void testKotlinPrivateMethodUsages() throws Exception {
             doTest("idea/testData/findUsages/findMethodUsages/kotlinPrivateMethodUsages.0.kt");
         }
         
->>>>>>> 12bdf557
         @TestMetadata("kotlinTopLevelMethodUsages.0.kt")
         public void testKotlinTopLevelMethodUsages() throws Exception {
             doTest("idea/testData/findUsages/findMethodUsages/kotlinTopLevelMethodUsages.0.kt");
