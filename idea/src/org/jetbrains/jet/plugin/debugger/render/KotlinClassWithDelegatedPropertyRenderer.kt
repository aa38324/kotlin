--- conflicted
+++ resolved
@@ -42,21 +42,19 @@
 import com.sun.jdi.Method
 import org.jetbrains.jet.codegen.PropertyCodegen
 import org.jetbrains.jet.lang.resolve.name.Name
-<<<<<<< HEAD
+import com.intellij.debugger.engine.evaluation.EvaluateException
 import com.intellij.debugger.ui.tree.render.ClassRenderer
 import com.intellij.debugger.ui.impl.watch.FieldDescriptorImpl
-=======
->>>>>>> 63e95755
 import com.intellij.debugger.engine.evaluation.EvaluateException
 
 public class KotlinClassWithDelegatedPropertyRenderer : ClassRenderer() {
 
     override fun isApplicable(jdiType: Type?): Boolean {
-        if (!super<ClassRenderer>.isApplicable(jdiType)) return false
+        if (!super.isApplicable(jdiType)) return false
 
         if (jdiType !is ReferenceType) return false
 
-        return jdiType.allFields()?.any { it.name()?.endsWith(JvmAbi.DELEGATED_PROPERTY_NAME_SUFFIX) ?: false } ?: false
+        return jdiType.allFields().any { it.name().endsWith(JvmAbi.DELEGATED_PROPERTY_NAME_SUFFIX) }
     }
 
     override fun buildChildren(value: Value?, builder: ChildrenBuilder, context: EvaluationContext) {
@@ -109,9 +107,9 @@
     }
 
     private fun findGetterForDelegatedProperty(objRef: ObjectReference, delegate: Field): Method? {
-        val fieldName = delegate.name()?.trimTrailing(JvmAbi.DELEGATED_PROPERTY_NAME_SUFFIX) ?: return null
+        val fieldName = delegate.name().trimTrailing(JvmAbi.DELEGATED_PROPERTY_NAME_SUFFIX)
         val getterName = PropertyCodegen.getterName(Name.identifier(fieldName))
-        return objRef.referenceType()?.methodsByName(getterName)?.firstOrNull()
+        return objRef.referenceType().methodsByName(getterName)?.firstOrNull()
     }
 
     private fun shouldDisplay(context: EvaluationContext, objInstance: ObjectReference, field: Field): Boolean {
